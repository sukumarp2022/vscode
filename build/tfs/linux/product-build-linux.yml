steps:
- task: NodeTool@0
  inputs:
    versionSpec: "8.12.0"

- task: geeklearningio.gl-vsts-tasks-yarn.yarn-installer-task.YarnInstaller@2
  inputs:
    versionSpec: "1.10.1"

- script: |
    set -e
    export npm_config_arch="$(VSCODE_ARCH)"
    if [[ "$(VSCODE_ARCH)" == "ia32" ]]; then
      export PKG_CONFIG_PATH="/usr/lib/i386-linux-gnu/pkgconfig"
    fi

    echo "machine monacotools.visualstudio.com password $(VSO_PAT)" > ~/.netrc
    CHILD_CONCURRENCY=1 yarn
    npm run gulp -- hygiene
    npm run monaco-compile-check
    npm run strict-null-check
    VSCODE_MIXIN_PASSWORD="$(VSCODE_MIXIN_PASSWORD)" npm run gulp -- mixin
    node build/tfs/common/installDistro.js
    node build/lib/builtInExtensions.js

- script: |
    set -e
    VSCODE_MIXIN_PASSWORD="$(VSCODE_MIXIN_PASSWORD)" npm run gulp -- vscode-linux-$(VSCODE_ARCH)-min
  name: build

- script: |
    set -e
    npm run gulp -- "electron-$(VSCODE_ARCH)"

    # xvfb seems to be crashing often, let's make sure it's always up
    service xvfb start

    DISPLAY=:10 ./scripts/test.sh --build --tfs "Unit Tests"
    # yarn smoketest -- --build "$(agent.builddirectory)/VSCode-linux-$(VSCODE_ARCH)"
  name: test

- script: |
    set -e
    REPO="$(pwd)"
    ROOT="$REPO/.."
    ARCH="$(VSCODE_ARCH)"

    # Publish tarball
    PLATFORM_LINUX="linux-$(VSCODE_ARCH)"
    [[ "$ARCH" == "ia32" ]] && DEB_ARCH="i386" || DEB_ARCH="amd64"
    [[ "$ARCH" == "ia32" ]] && RPM_ARCH="i386" || RPM_ARCH="x86_64"
    BUILDNAME="VSCode-$PLATFORM_LINUX"
    BUILD="$ROOT/$BUILDNAME"
    BUILD_VERSION="$(date +%s)"
    [ -z "$VSCODE_QUALITY" ] && TARBALL_FILENAME="code-$BUILD_VERSION.tar.gz" || TARBALL_FILENAME="code-$VSCODE_QUALITY-$BUILD_VERSION.tar.gz"
    TARBALL_PATH="$ROOT/$TARBALL_FILENAME"
    PACKAGEJSON="$BUILD/resources/app/package.json"
    VERSION=$(node -p "require(\"$PACKAGEJSON\").version")

    rm -rf $ROOT/code-*.tar.*
    (cd $ROOT && tar -czf $TARBALL_PATH $BUILDNAME)

    AZURE_DOCUMENTDB_MASTERKEY="$(AZURE_DOCUMENTDB_MASTERKEY)" \
    AZURE_STORAGE_ACCESS_KEY_2="$(AZURE_STORAGE_ACCESS_KEY_2)" \
    MOONCAKE_STORAGE_ACCESS_KEY="$(MOONCAKE_STORAGE_ACCESS_KEY)" \
    node build/tfs/common/publish.js "$VSCODE_QUALITY" "$PLATFORM_LINUX" archive-unsigned "$TARBALL_FILENAME" "$VERSION" true "$TARBALL_PATH"

    # Publish hockeyapp symbols
    node build/tfs/common/symbols.js "$(VSCODE_MIXIN_PASSWORD)" "$(VSCODE_HOCKEYAPP_TOKEN)" "$(VSCODE_ARCH)" "$(VSCODE_HOCKEYAPP_ID_LINUX64)"

<<<<<<< HEAD
    if [ -z "$VSCODE_SNAP" ]; then
      # Publish DEB
      npm run gulp -- "vscode-linux-$(VSCODE_ARCH)-build-deb"
      PLATFORM_DEB="linux-deb-$ARCH"
      [[ "$ARCH" == "ia32" ]] && DEB_ARCH="i386" || DEB_ARCH="amd64"
      DEB_FILENAME="$(ls $REPO/.build/linux/deb/$DEB_ARCH/deb/)"
      DEB_PATH="$REPO/.build/linux/deb/$DEB_ARCH/deb/$DEB_FILENAME"

      AZURE_DOCUMENTDB_MASTERKEY="$(AZURE_DOCUMENTDB_MASTERKEY)" \
      AZURE_STORAGE_ACCESS_KEY_2="$(AZURE_STORAGE_ACCESS_KEY_2)" \
      MOONCAKE_STORAGE_ACCESS_KEY="$(MOONCAKE_STORAGE_ACCESS_KEY)" \
      node build/tfs/common/publish.js "$VSCODE_QUALITY" "$PLATFORM_DEB" package "$DEB_FILENAME" "$VERSION" true "$DEB_PATH"

      # Publish RPM
      npm run gulp -- "vscode-linux-$(VSCODE_ARCH)-build-rpm"
      PLATFORM_RPM="linux-rpm-$ARCH"
      [[ "$ARCH" == "ia32" ]] && RPM_ARCH="i386" || RPM_ARCH="x86_64"
      RPM_FILENAME="$(ls $REPO/.build/linux/rpm/$RPM_ARCH/ | grep .rpm)"
      RPM_PATH="$REPO/.build/linux/rpm/$RPM_ARCH/$RPM_FILENAME"

      AZURE_DOCUMENTDB_MASTERKEY="$(AZURE_DOCUMENTDB_MASTERKEY)" \
      AZURE_STORAGE_ACCESS_KEY_2="$(AZURE_STORAGE_ACCESS_KEY_2)" \
      MOONCAKE_STORAGE_ACCESS_KEY="$(MOONCAKE_STORAGE_ACCESS_KEY)" \
      node build/tfs/common/publish.js "$VSCODE_QUALITY" "$PLATFORM_RPM" package "$RPM_FILENAME" "$VERSION" true "$RPM_PATH"
    else
      # Publish Snap
      SNAPCRAFT_MACAROON="$(SNAPCRAFT_MACAROON)" \
      SNAPCRAFT_UNBOUND_DISCHARGE="$(SNAPCRAFT_UNBOUND_DISCHARGE)" \
      ./build/tfs/linux/release-snap.sh
    fi
=======
    # Publish DEB
    npm run gulp -- "vscode-linux-$(VSCODE_ARCH)-build-deb"
    PLATFORM_DEB="linux-deb-$ARCH"
    [[ "$ARCH" == "ia32" ]] && DEB_ARCH="i386" || DEB_ARCH="amd64"
    DEB_FILENAME="$(ls $REPO/.build/linux/deb/$DEB_ARCH/deb/)"
    DEB_PATH="$REPO/.build/linux/deb/$DEB_ARCH/deb/$DEB_FILENAME"

    AZURE_DOCUMENTDB_MASTERKEY="$(AZURE_DOCUMENTDB_MASTERKEY)" \
    AZURE_STORAGE_ACCESS_KEY_2="$(AZURE_STORAGE_ACCESS_KEY_2)" \
    MOONCAKE_STORAGE_ACCESS_KEY="$(MOONCAKE_STORAGE_ACCESS_KEY)" \
    node build/tfs/common/publish.js "$VSCODE_QUALITY" "$PLATFORM_DEB" package "$DEB_FILENAME" "$VERSION" true "$DEB_PATH"

    # Publish RPM
    npm run gulp -- "vscode-linux-$(VSCODE_ARCH)-build-rpm"
    PLATFORM_RPM="linux-rpm-$ARCH"
    [[ "$ARCH" == "ia32" ]] && RPM_ARCH="i386" || RPM_ARCH="x86_64"
    RPM_FILENAME="$(ls $REPO/.build/linux/rpm/$RPM_ARCH/ | grep .rpm)"
    RPM_PATH="$REPO/.build/linux/rpm/$RPM_ARCH/$RPM_FILENAME"

    AZURE_DOCUMENTDB_MASTERKEY="$(AZURE_DOCUMENTDB_MASTERKEY)" \
    AZURE_STORAGE_ACCESS_KEY_2="$(AZURE_STORAGE_ACCESS_KEY_2)" \
    MOONCAKE_STORAGE_ACCESS_KEY="$(MOONCAKE_STORAGE_ACCESS_KEY)" \
    node build/tfs/common/publish.js "$VSCODE_QUALITY" "$PLATFORM_RPM" package "$RPM_FILENAME" "$VERSION" true "$RPM_PATH"

    # SNAP_FILENAME="$(ls $REPO/.build/linux/snap/$ARCH/ | grep .snap)"
    # SNAP_PATH="$REPO/.build/linux/snap/$ARCH/$SNAP_FILENAME"

- task: ms.vss-governance-buildtask.governance-build-task-component-detection.ComponentGovernanceComponentDetection@0
  displayName: 'Component Detection'
>>>>>>> c71f5247
<|MERGE_RESOLUTION|>--- conflicted
+++ resolved
@@ -68,7 +68,6 @@
     # Publish hockeyapp symbols
     node build/tfs/common/symbols.js "$(VSCODE_MIXIN_PASSWORD)" "$(VSCODE_HOCKEYAPP_TOKEN)" "$(VSCODE_ARCH)" "$(VSCODE_HOCKEYAPP_ID_LINUX64)"
 
-<<<<<<< HEAD
     if [ -z "$VSCODE_SNAP" ]; then
       # Publish DEB
       npm run gulp -- "vscode-linux-$(VSCODE_ARCH)-build-deb"
@@ -99,34 +98,6 @@
       SNAPCRAFT_UNBOUND_DISCHARGE="$(SNAPCRAFT_UNBOUND_DISCHARGE)" \
       ./build/tfs/linux/release-snap.sh
     fi
-=======
-    # Publish DEB
-    npm run gulp -- "vscode-linux-$(VSCODE_ARCH)-build-deb"
-    PLATFORM_DEB="linux-deb-$ARCH"
-    [[ "$ARCH" == "ia32" ]] && DEB_ARCH="i386" || DEB_ARCH="amd64"
-    DEB_FILENAME="$(ls $REPO/.build/linux/deb/$DEB_ARCH/deb/)"
-    DEB_PATH="$REPO/.build/linux/deb/$DEB_ARCH/deb/$DEB_FILENAME"
-
-    AZURE_DOCUMENTDB_MASTERKEY="$(AZURE_DOCUMENTDB_MASTERKEY)" \
-    AZURE_STORAGE_ACCESS_KEY_2="$(AZURE_STORAGE_ACCESS_KEY_2)" \
-    MOONCAKE_STORAGE_ACCESS_KEY="$(MOONCAKE_STORAGE_ACCESS_KEY)" \
-    node build/tfs/common/publish.js "$VSCODE_QUALITY" "$PLATFORM_DEB" package "$DEB_FILENAME" "$VERSION" true "$DEB_PATH"
-
-    # Publish RPM
-    npm run gulp -- "vscode-linux-$(VSCODE_ARCH)-build-rpm"
-    PLATFORM_RPM="linux-rpm-$ARCH"
-    [[ "$ARCH" == "ia32" ]] && RPM_ARCH="i386" || RPM_ARCH="x86_64"
-    RPM_FILENAME="$(ls $REPO/.build/linux/rpm/$RPM_ARCH/ | grep .rpm)"
-    RPM_PATH="$REPO/.build/linux/rpm/$RPM_ARCH/$RPM_FILENAME"
-
-    AZURE_DOCUMENTDB_MASTERKEY="$(AZURE_DOCUMENTDB_MASTERKEY)" \
-    AZURE_STORAGE_ACCESS_KEY_2="$(AZURE_STORAGE_ACCESS_KEY_2)" \
-    MOONCAKE_STORAGE_ACCESS_KEY="$(MOONCAKE_STORAGE_ACCESS_KEY)" \
-    node build/tfs/common/publish.js "$VSCODE_QUALITY" "$PLATFORM_RPM" package "$RPM_FILENAME" "$VERSION" true "$RPM_PATH"
-
-    # SNAP_FILENAME="$(ls $REPO/.build/linux/snap/$ARCH/ | grep .snap)"
-    # SNAP_PATH="$REPO/.build/linux/snap/$ARCH/$SNAP_FILENAME"
 
 - task: ms.vss-governance-buildtask.governance-build-task-component-detection.ComponentGovernanceComponentDetection@0
-  displayName: 'Component Detection'
->>>>>>> c71f5247
+  displayName: 'Component Detection'