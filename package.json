--- conflicted
+++ resolved
@@ -1,10 +1,6 @@
 {
   "name": "Code",
-<<<<<<< HEAD
-  "version": "0.10.3",
-=======
   "version": "0.10.4",
->>>>>>> 18c4a65c
   "electronVersion": "0.34.5",
   "author": {
     "name": "Microsoft Corporation"
@@ -30,14 +26,9 @@
     "iconv-lite": "^0.4.13",
     "sax": "^1.1.1",
     "semver": "^4.2.0",
-<<<<<<< HEAD
-    "vscode-textmate": "^1.0.8",
-    "native-keymap": "^0.0.2",
-=======
 	"vscode-debugprotocol": "^1.0.0",
     "vscode-textmate": "^1.0.9",
     "native-keymap": "^0.1.0",
->>>>>>> 18c4a65c
     "winreg": "0.0.12",
     "yauzl": "^2.3.1"
   },
@@ -65,11 +56,7 @@
     "gulp-rename": "^1.2.0",
     "gulp-sourcemaps": "^1.6.0",
     "gulp-symdest": "^1.0.0",
-<<<<<<< HEAD
-    "gulp-tsb": "^1.7.3",
-=======
     "gulp-tsb": "~1.7.3",
->>>>>>> 18c4a65c
     "gulp-uglify": "^1.4.1",
     "gulp-util": "^3.0.6",
     "gulp-vinyl-zip": "^1.1.0",
